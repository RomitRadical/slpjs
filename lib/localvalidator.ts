--- conflicted
+++ resolved
@@ -65,17 +65,9 @@
     async getRawTransaction(txid: string) {
         if(this.cachedRawTransactions[txid])
             return this.cachedRawTransactions[txid];
-<<<<<<< HEAD
-        let txhex: string[] = await this.BITBOX.RawTransactions.getRawTransaction([
-            txid
-        ]);
-        if(txhex)
-            return (txhex)[0];
-=======
         this.cachedRawTransactions[txid] = (await this.getRawTransactions([txid]))[0]
         if(this.cachedRawTransactions[txid])
             return this.cachedRawTransactions[txid];
->>>>>>> 82e84eec
         return null;
     }
 
